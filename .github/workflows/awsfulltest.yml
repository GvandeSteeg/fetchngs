--- conflicted
+++ resolved
@@ -15,14 +15,6 @@
     steps:
       - name: Launch workflow via tower
         uses: nf-core/tower-action@v2
-<<<<<<< HEAD
-        # TODO nf-core: You can customise AWS full pipeline tests as required
-        # Add full size test data (but still relatively small datasets for few samples)
-        # on the `test_full.config` test runs with only one set of parameters
-        
-=======
-
->>>>>>> 3a66eebd
         with:
           workspace_id: ${{ secrets.TOWER_WORKSPACE_ID }}
           access_token: ${{ secrets.TOWER_ACCESS_TOKEN }}
@@ -34,9 +26,4 @@
             {
               "outdir": "s3://${{ secrets.AWS_S3_BUCKET }}/fetchngs/results-${{ github.sha }}"
             }
-          profiles: test_full,aws_tower
-<<<<<<< HEAD
-          pre_run_script: 'export NXF_VER=21.10.3'
-=======
-          pre_run_script: 'export NXF_VER=21.10.3'
->>>>>>> 3a66eebd
+          profiles: test_full,aws_tower