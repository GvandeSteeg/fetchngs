# nf-core/fetchngs: Citations

## [nf-core](https://pubmed.ncbi.nlm.nih.gov/32055031/)

> Ewels PA, Peltzer A, Fillinger S, Patel H, Alneberg J, Wilm A, Garcia MU, Di Tommaso P, Nahnsen S. The nf-core framework for community-curated bioinformatics pipelines. Nat Biotechnol. 2020 Mar;38(3):276-278. doi: 10.1038/s41587-020-0439-x. PubMed PMID: 32055031.

## [Nextflow](https://pubmed.ncbi.nlm.nih.gov/28398311/)

> Di Tommaso P, Chatzou M, Floden EW, Barja PP, Palumbo E, Notredame C. Nextflow enables reproducible computational workflows. Nat Biotechnol. 2017 Apr 11;35(4):316-319. doi: 10.1038/nbt.3820. PubMed PMID: 28398311.

## Pipeline tools

* [Python](http://www.python.org)

<<<<<<< HEAD
* [MultiQC](https://pubmed.ncbi.nlm.nih.gov/27312411/)
    > Ewels P, Magnusson M, Lundin S, Käller M. MultiQC: summarize analysis results for multiple tools and samples in a single report. Bioinformatics. 2016 Oct 1;32(19):3047-8. doi: 10.1093/bioinformatics/btw354. Epub 2016 Jun 16. PubMed PMID: 27312411; PubMed Central PMCID: PMC5039924.
=======
* [Requests](https://docs.python-requests.org/)

* [sra-tools](https://github.com/ncbi/sra-tools)

## Pipeline resources

* [ENA](https://pubmed.ncbi.nlm.nih.gov/33175160/)
    > Harrison PW, Ahamed A, Aslam R, Alako BTF, Burgin J, Buso N, Courtot M, Fan J, Gupta D, Haseeb M, Holt S, Ibrahim T, Ivanov E, Jayathilaka S, Kadhirvelu VB, Kumar M, Lopez R, Kay S, Leinonen R, Liu X, O'Cathail C, Pakseresht A, Park Y, Pesant S, Rahman N, Rajan J, Sokolov A, Vijayaraja S, Waheed Z, Zyoud A, Burdett T, Cochrane G. The European Nucleotide Archive in 2020. Nucleic Acids Res. 2021 Jan 8;49(D1):D82-D85. doi: 10.1093/nar/gkaa1028. PubMed PMID: 33175160; PubMed Central PMCID: PMC7778925.

* [SRA](https://pubmed.ncbi.nlm.nih.gov/21062823/)
    > Leinonen R, Sugawara H, Shumway M, International Nucleotide Sequence Database Collaboration. The sequence read archive. Nucleic Acids Res. 2011 Jan;39 (Database issue):D19-21. doi: 10.1093/nar/gkq1019. Epub 2010 Nov 9. PubMed PMID: 21062823; PubMed Central PMCID: PMC3013647.

* [DDBJ](https://pubmed.ncbi.nlm.nih.gov/33156332/)
    > Fukuda A, Kodama Y, Mashima J, Fujisawa T, Ogasawara O. DDBJ update: streamlining submission and access of human data. Nucleic Acids Res. 2021 Jan 8;49(D1):D71-D75. doi: 10.1093/nar/gkaa982. PubMed PMID: 33156332; PubMed Central PMCID: PMC7779041.

* [GEO](https://pubmed.ncbi.nlm.nih.gov/23193258/)
    > Barrett T, Wilhite SE, Ledoux P, Evangelista C, Kim IF, Tomashevsky M, Marshall KA, Phillippy KH, Sherman PM, Holko M, Yefanov A, Lee H, Zhang N, Robertson CL, Serova N, Davis S, Soboleva A. NCBI GEO: archive for functional genomics data sets--update. Nucleic Acids Res. 2013 Jan;41(Database issue):D991-5. doi: 10.1093/nar/gks1193. Epub 2012 Nov 27. PubMed PMID: 23193258; PubMed Central PMCID: PMC3531084.

* [Synapse](https://pubmed.ncbi.nlm.nih.gov/24071850/)
    > Omberg L, Ellrott K, Yuan Y, Kandoth C, Wong C, Kellen MR, Friend SH, Stuart J, Liang H, Margolin AA. Enabling transparent and collaborative computational analysis of 12 tumor types within The Cancer Genome Atlas. Nat Genet. 2013 Oct;45(10):1121-6. doi: 10.1038/ng.2761. PMID: 24071850; PMCID: PMC3950337.
>>>>>>> 3a66eebd

## Software packaging/containerisation tools

* [Anaconda](https://anaconda.com)
    > Anaconda Software Distribution. Computer software. Vers. 2-2.4.0. Anaconda, Nov. 2016. Web.

* [Bioconda](https://pubmed.ncbi.nlm.nih.gov/29967506/)
    > Grüning B, Dale R, Sjödin A, Chapman BA, Rowe J, Tomkins-Tinch CH, Valieris R, Köster J; Bioconda Team. Bioconda: sustainable and comprehensive software distribution for the life sciences. Nat Methods. 2018 Jul;15(7):475-476. doi: 10.1038/s41592-018-0046-7. PubMed PMID: 29967506.

* [BioContainers](https://pubmed.ncbi.nlm.nih.gov/28379341/)
    > da Veiga Leprevost F, Grüning B, Aflitos SA, Röst HL, Uszkoreit J, Barsnes H, Vaudel M, Moreno P, Gatto L, Weber J, Bai M, Jimenez RC, Sachsenberg T, Pfeuffer J, Alvarez RV, Griss J, Nesvizhskii AI, Perez-Riverol Y. BioContainers: an open-source and community-driven framework for software standardization. Bioinformatics. 2017 Aug 15;33(16):2580-2582. doi: 10.1093/bioinformatics/btx192. PubMed PMID: 28379341; PubMed Central PMCID: PMC5870671.

* [Docker](https://dl.acm.org/doi/10.5555/2600239.2600241)

* [Singularity](https://pubmed.ncbi.nlm.nih.gov/28494014/)
    > Kurtzer GM, Sochat V, Bauer MW. Singularity: Scientific containers for mobility of compute. PLoS One. 2017 May 11;12(5):e0177459. doi: 10.1371/journal.pone.0177459. eCollection 2017. PubMed PMID: 28494014; PubMed Central PMCID: PMC5426675.<|MERGE_RESOLUTION|>--- conflicted
+++ resolved
@@ -10,12 +10,11 @@
 
 ## Pipeline tools
 
+* [MultiQC](https://pubmed.ncbi.nlm.nih.gov/27312411/)
+    > Ewels P, Magnusson M, Lundin S, Käller M. MultiQC: summarize analysis results for multiple tools and samples in a single report. Bioinformatics. 2016 Oct 1;32(19):3047-8. doi: 10.1093/bioinformatics/btw354. Epub 2016 Jun 16. PubMed PMID: 27312411; PubMed Central PMCID: PMC5039924.
+
 * [Python](http://www.python.org)
 
-<<<<<<< HEAD
-* [MultiQC](https://pubmed.ncbi.nlm.nih.gov/27312411/)
-    > Ewels P, Magnusson M, Lundin S, Käller M. MultiQC: summarize analysis results for multiple tools and samples in a single report. Bioinformatics. 2016 Oct 1;32(19):3047-8. doi: 10.1093/bioinformatics/btw354. Epub 2016 Jun 16. PubMed PMID: 27312411; PubMed Central PMCID: PMC5039924.
-=======
 * [Requests](https://docs.python-requests.org/)
 
 * [sra-tools](https://github.com/ncbi/sra-tools)
@@ -36,7 +35,6 @@
 
 * [Synapse](https://pubmed.ncbi.nlm.nih.gov/24071850/)
     > Omberg L, Ellrott K, Yuan Y, Kandoth C, Wong C, Kellen MR, Friend SH, Stuart J, Liang H, Margolin AA. Enabling transparent and collaborative computational analysis of 12 tumor types within The Cancer Genome Atlas. Nat Genet. 2013 Oct;45(10):1121-6. doi: 10.1038/ng.2761. PMID: 24071850; PMCID: PMC3950337.
->>>>>>> 3a66eebd
 
 ## Software packaging/containerisation tools
 
